--- conflicted
+++ resolved
@@ -209,7 +209,6 @@
         """
 
         assert isinstance(query, str), 'Query must be a string'
-<<<<<<< HEAD
         query_doc_scores = None
 
         if oracle_triples is not None and len(oracle_triples) == 0:
@@ -223,30 +222,6 @@
                 for corpus_id, rank, score in ranking.data[0]:
                     query_doc_scores[corpus_id] = score
             else:  # HuggingFace dense retrieval
-=======
-        query_ner_list = self.query_ner(query)
-
-        if 'colbertv2' in self.linking_retriever_name:
-            # Get Query Doc Scores
-            queries = Queries(path=None, data={0: query})
-            if self.doc_ensemble:
-                query_doc_scores = np.zeros(self.doc_to_phrases_mat.shape[0])
-                ranking = self.corpus_searcher.search_all(queries, k=self.doc_to_phrases_mat.shape[0])
-                # max_query_score = self.get_colbert_max_score(query)
-                for doc_id, rank, score in ranking.data[0]:
-                    query_doc_scores[doc_id] = score
-            elif self.dpr_only:
-                query_doc_scores = np.zeros(len(self.dataset_df))
-                ranking = self.corpus_searcher.search_all(queries, k=len(self.dataset_df))
-                for doc_id, rank, score in ranking.data[0]:
-                    query_doc_scores[doc_id] = score
-
-            if len(query_ner_list) > 0:  # if no entities are found, assign uniform probability to documents
-                all_phrase_weights, linking_score_map = self.link_node_by_colbertv2(query_ner_list)
-        else:  # dense retrieval model
-            # Get Query Doc Scores
-            if self.doc_ensemble or self.dpr_only:
->>>>>>> cf41e3c0
                 query_embedding = self.embed_model.encode_text(query, return_cpu=True, return_numpy=True, norm=True)
                 query_doc_scores = np.dot(self.doc_embedding_mat, query_embedding.T)
                 query_doc_scores = query_doc_scores.T[0]
@@ -547,15 +522,11 @@
         if os.path.isfile(encoded_string_path):
             self.load_node_vectors_from_string_encoding_cache(encoded_string_path)
         else:  # use another way to load node vectors
-<<<<<<< HEAD
+            if self.linking_retriever_name == 'colbertv2':
+                return
             kb_node_phrase_embeddings_path = (f'data/lm_vectors/{self.linking_retriever_name_processed}_mean/'
                                               f'kb_node_phrase_embeddings_{self.corpus_name}_'
                                               f'{self.extraction_model_name_processed}_{self.graph_creating_retriever_name_processed}.p')
-=======
-            if self.linking_retriever_name == 'colbertv2':
-                return
-            kb_node_phrase_embeddings_path = 'data/lm_vectors/{}_mean/{}_kb_node_phrase_embeddings.p'.format(self.linking_retriever_name_processed, self.corpus_name)
->>>>>>> cf41e3c0
             if os.path.isfile(kb_node_phrase_embeddings_path):
                 self.kb_node_phrase_embeddings = pickle.load(open(kb_node_phrase_embeddings_path, 'rb'))
                 if len(self.kb_node_phrase_embeddings.shape) == 3:
