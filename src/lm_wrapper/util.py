def init_embedding_model(model_name):
    if 'GritLM/' in model_name:
        from src.lm_wrapper.gritlm import GritWrapper
        return GritWrapper(model_name)
<<<<<<< HEAD
    if model_name not in ['colbertv2', 'bm25']:
=======
    elif model_name not in ['colbertv2', 'bm25']:
>>>>>>> b41c518a
        from src.lm_wrapper.huggingface_util import HuggingFaceWrapper
        return HuggingFaceWrapper(model_name)  # HuggingFace model for retrieval<|MERGE_RESOLUTION|>--- conflicted
+++ resolved
@@ -2,10 +2,6 @@
     if 'GritLM/' in model_name:
         from src.lm_wrapper.gritlm import GritWrapper
         return GritWrapper(model_name)
-<<<<<<< HEAD
-    if model_name not in ['colbertv2', 'bm25']:
-=======
     elif model_name not in ['colbertv2', 'bm25']:
->>>>>>> b41c518a
         from src.lm_wrapper.huggingface_util import HuggingFaceWrapper
         return HuggingFaceWrapper(model_name)  # HuggingFace model for retrieval